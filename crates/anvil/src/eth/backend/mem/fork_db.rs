--- conflicted
+++ resolved
@@ -63,13 +63,8 @@
         self.insert_snapshot()
     }
 
-<<<<<<< HEAD
-    fn revert(&mut self, id: U256) -> bool {
-        self.revert_snapshot(id)
-=======
     fn revert(&mut self, id: U256, action: RevertSnapshotAction) -> bool {
-        self.revert_snapshot(id.to_alloy(), action)
->>>>>>> cdbaf9dd
+        self.revert_snapshot(id, action)
     }
 
     fn current_state(&self) -> StateDb {
